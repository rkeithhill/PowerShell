jobs:
  - job: APIScan
    variables:
      - name: runCodesignValidationInjection
        value : false
      - name: NugetSecurityAnalysisWarningLevel
        value: none
      - name: ReleaseTagVar
        value: fromBranch
      # Defines the variables APIScanClient, APIScanTenant and APIScanSecret
      - group: PS-PS-APIScan
      # PAT permissions NOTE: Declare a SymbolServerPAT variable in this group with a 'microsoft' organizanization scoped PAT with 'Symbols' Read permission.
      # A PAT in the wrong org will give a single Error 203. No PAT will give a single Error 401, and individual pdbs may be missing even if permissions are correct.
      - group: symbols
      - name: branchCounterKey
        value: $[format('{0:yyyyMMdd}-{1}', pipeline.startTime,variables['Build.SourceBranch'])]
      - name: branchCounter
        value: $[counter(variables['branchCounterKey'], 1)]
      - group: DotNetPrivateBuildAccess
      - group: Azure Blob variable group
      - group: ReleasePipelineSecrets

    pool:
      name: PowerShell1ES
      demands:
        - ImageOverride -equals PSMMS2019-Secure

    # APIScan can take a long time
    timeoutInMinutes: 180

    steps:
    - template: ../SetVersionVariables.yml
      parameters:
        ReleaseTagVar: $(ReleaseTagVar)
        CreateJson: yes
        UseJson: no

    - pwsh: |
        Import-Module .\build.psm1 -force
        Start-PSBootstrap
      workingDirectory: '$(Build.SourcesDirectory)'
      retryCountOnTaskFailure: 2
      displayName: 'Bootstrap'
      env:
        __DOTNET_RUNTIME_FEED: $(RUNTIME_SOURCEFEED)
        __DOTNET_RUNTIME_FEED_KEY: $(RUNTIME_SOURCEFEED_KEY)

    - pwsh: |
        Import-Module .\build.psm1 -force
        Find-DotNet
        dotnet tool install dotnet-symbol --tool-path $(Agent.ToolsDirectory)\tools\dotnet-symbol
        $symbolToolPath = Get-ChildItem -Path $(Agent.ToolsDirectory)\tools\dotnet-symbol\dotnet-symbol.exe | Select-Object -First 1 -ExpandProperty FullName
        Write-Host "##vso[task.setvariable variable=symbolToolPath]$symbolToolPath"
      displayName: Install dotnet-symbol
      retryCountOnTaskFailure: 2

    - pwsh: |
        Import-module '$(BUILD.SOURCESDIRECTORY)/build.psm1'
        Install-AzCopy
      displayName: Install AzCopy
      retryCountOnTaskFailure: 2

    - pwsh: |
        Import-module '$(BUILD.SOURCESDIRECTORY)/build.psm1'
        $azcopy = Find-AzCopy
        Write-Verbose -Verbose "Found AzCopy: $azcopy"

        $winverifySymbolsPath = New-Item -ItemType Directory -Path '$(System.ArtifactsDirectory)/winverify-symbols' -Force
        Write-Host "##vso[task.setvariable variable=winverifySymbolsPath]$winverifySymbolsPath"

        & $azcopy cp https://$(StorageAccount).blob.core.windows.net/winverify-private $winverifySymbolsPath --recursive

        Get-ChildItem $winverifySymbolsPath -Recurse | Out-String | Write-Verbose -Verbose

      displayName: Download winverify-private Artifacts
      retryCountOnTaskFailure: 2
      env:
        AZCOPY_AUTO_LOGIN_TYPE: MSI

    - pwsh: |
        Import-Module .\build.psm1 -force
        Find-DotNet
        Start-PSBuild -Configuration StaticAnalysis -PSModuleRestore -Clean -Runtime fxdependent-win-desktop

        $OutputFolder = Split-Path (Get-PSOutput)
        Write-Host "##vso[task.setvariable variable=BinDir]$OutputFolder"

        Write-Verbose -Verbose -Message "Deleting ref folder from output folder"
        if (Test-Path $OutputFolder/ref) {
          Remove-Item -Recurse -Force $OutputFolder/ref
        }
<<<<<<< HEAD
=======

        $surrogateFileTemplate = @'
        <?xml version="1.0" encoding="utf-8"?>
        <APIScanSurrogates>
          <Mappings>
            <Mapping>
              <SurrogateSet>
                <BinarySet>
                  <SymbolLocations>
                    <SymbolLocation>{path_to_symbol}</SymbolLocation>
                  </SymbolLocations>
                  <Binary path="{path_to_dll}" />
                </BinarySet>
              </SurrogateSet>
              <Targets>
                <Binary path="{path_to_dll_in_build}" />
              </Targets>
            </Mapping>
          </Mappings>
        </APIScanSurrogates>
        '@

        $pathToDll = Get-ChildItem -Path $OutputFolder -Filter 'getfilesiginforedist.dll' -Recurse | Where-Object { $_.fullname -like '*win-x64*' } | Select-Object -First 1 -ExpandProperty FullName

        $surrogateFile = Join-Path $(Pipeline.Workspace) 'APIScanSurrogates.xml'
        $surrogateFileContent = $surrogateFileTemplate -replace '{path_to_symbol}', '$(winverifySymbolsPath)\winverify-private' -replace '{path_to_dll}', '$(winverifySymbolsPath)\winverify-private\getfilesiginforedist.dll' -replace '{path_to_dll_in_build}', $pathToDll
        $surrogateFileContent | Out-File -FilePath $surrogateFile -Force

        Write-Verbose -Verbose -Message "Surrogate file content:"
        Get-Content -Path $surrogateFile -Raw | Out-String | Write-Verbose -Verbose

        Write-Host "##vso[task.setvariable variable=surrogateFilePath]$(Pipeline.Workspace)"

>>>>>>> 0e2c97e8
      workingDirectory: '$(Build.SourcesDirectory)'
      displayName: 'Build PowerShell Source'

    - pwsh: |
        Get-ChildItem -Path env:
      displayName: Capture Environment
      condition: succeededOrFailed()

    # Explicitly download symbols for the drop since the SDL image doesn't have http://SymWeb access and APIScan cannot handle https yet.
    - pwsh: |
        Import-Module .\build.psm1 -force
        Find-DotNet
        $pat = '$(SymbolServerPAT)'
        if ($pat -like '*PAT*' -or $pat -eq '')
        {
          throw 'No PAT defined'
        }
        $url = 'https://microsoft.artifacts.visualstudio.com/defaultcollection/_apis/symbol/symsrv'
        $(symbolToolPath) --authenticated-server-path $(SymbolServerPAT) $url --symbols -d "$env:BinDir\*" --recurse-subdirectories
      displayName: 'Download Symbols for binaries'
      retryCountOnTaskFailure: 2
      workingDirectory: '$(Build.SourcesDirectory)'

    - pwsh: |
        Get-ChildItem '$(BinDir)' -File -Recurse |
        Foreach-Object {
          [pscustomobject]@{
            Path = $_.FullName
            Version = $_.VersionInfo.FileVersion
            Md5Hash = (Get-FileHash -Algorithm MD5 -Path $_.FullName).Hash
            Sha512Hash = (Get-FileHash -Algorithm SHA512 -Path $_.FullName).Hash
          }
        } | Export-Csv -Path '$(Build.SourcesDirectory)/ReleaseFileHash.csv'
      displayName: 'Create release file hash artifact'

    - task: PublishBuildArtifacts@1
      displayName: 'Publish Build File Hash artifact'
      inputs:
        pathToPublish: '$(Build.SourcesDirectory)/ReleaseFileHash.csv'
        artifactName: ReleaseFilesHash
      retryCountOnTaskFailure: 2

    - task: securedevelopmentteam.vss-secure-development-tools.build-task-apiscan.APIScan@2
      displayName: 'Run APIScan'
      inputs:
        softwareFolder: '$(BinDir)'
        softwareName: PowerShell
        softwareVersionNum: '$(ReleaseTagVar)'
        isLargeApp: false
        preserveTempFiles: false
        verbosityLevel: standard
        # write a status update every 5 minutes.  Default is 1 minute
        statusUpdateInterval: '00:05:00'
        surrogateConfigurationFolder : $(surrogateFilePath)
      env:
        AzureServicesAuthConnectionString: RunAs=App;AppId=$(APIScanClient);TenantId=$(APIScanTenant);AppKey=$(APIScanSecret)

    - task: securedevelopmentteam.vss-secure-development-tools.build-task-report.SdtReport@2
      continueOnError: true
      displayName: 'Guardian Export'
      inputs:
        GdnExportVstsConsole: true
        GdnExportSarifFile: true
        GdnExportHtmlFile: true
        GdnExportAllTools: false
        GdnExportGdnToolApiScan: true
        #this didn't do anything GdnExportCustomLogsFolder: '$(Build.ArtifactStagingDirectory)/Guardian'

    - task: TSAUpload@2
      displayName: 'TSA upload'
      inputs:
        GdnPublishTsaOnboard: false
        GdnPublishTsaConfigFile: '$(Build.SourcesDirectory)\tools\guardian\tsaconfig-APIScan.json'

    - pwsh: |
        Get-ChildItem -Path env:
      displayName: Capture Environment
      condition: succeededOrFailed()

    - task: securedevelopmentteam.vss-secure-development-tools.build-task-publishsecurityanalysislogs.PublishSecurityAnalysisLogs@3
      displayName: 'Publish Guardian Artifacts'
      inputs:
        AllTools: false
        APIScan: true
        ArtifactName: APIScan<|MERGE_RESOLUTION|>--- conflicted
+++ resolved
@@ -89,42 +89,6 @@
         if (Test-Path $OutputFolder/ref) {
           Remove-Item -Recurse -Force $OutputFolder/ref
         }
-<<<<<<< HEAD
-=======
-
-        $surrogateFileTemplate = @'
-        <?xml version="1.0" encoding="utf-8"?>
-        <APIScanSurrogates>
-          <Mappings>
-            <Mapping>
-              <SurrogateSet>
-                <BinarySet>
-                  <SymbolLocations>
-                    <SymbolLocation>{path_to_symbol}</SymbolLocation>
-                  </SymbolLocations>
-                  <Binary path="{path_to_dll}" />
-                </BinarySet>
-              </SurrogateSet>
-              <Targets>
-                <Binary path="{path_to_dll_in_build}" />
-              </Targets>
-            </Mapping>
-          </Mappings>
-        </APIScanSurrogates>
-        '@
-
-        $pathToDll = Get-ChildItem -Path $OutputFolder -Filter 'getfilesiginforedist.dll' -Recurse | Where-Object { $_.fullname -like '*win-x64*' } | Select-Object -First 1 -ExpandProperty FullName
-
-        $surrogateFile = Join-Path $(Pipeline.Workspace) 'APIScanSurrogates.xml'
-        $surrogateFileContent = $surrogateFileTemplate -replace '{path_to_symbol}', '$(winverifySymbolsPath)\winverify-private' -replace '{path_to_dll}', '$(winverifySymbolsPath)\winverify-private\getfilesiginforedist.dll' -replace '{path_to_dll_in_build}', $pathToDll
-        $surrogateFileContent | Out-File -FilePath $surrogateFile -Force
-
-        Write-Verbose -Verbose -Message "Surrogate file content:"
-        Get-Content -Path $surrogateFile -Raw | Out-String | Write-Verbose -Verbose
-
-        Write-Host "##vso[task.setvariable variable=surrogateFilePath]$(Pipeline.Workspace)"
-
->>>>>>> 0e2c97e8
       workingDirectory: '$(Build.SourcesDirectory)'
       displayName: 'Build PowerShell Source'
 
